"""This is the instrument implementation for the Zoom beamline."""
from .Instrument import ScanningInstrument
from .genie import gen


class Zoom(ScanningInstrument):
    """This class handles the Zoom beamline"""

    _poslist = ['AB', 'BB', 'CB', 'DB', 'EB', 'FB', 'GB', 'HB', 'IB', 'JB',
                'KB', 'LB', 'MB', 'NB', 'OB', 'PB', 'QB', 'RB', 'SB', 'TB',
                'AT', 'BT', 'CT', 'DT', 'ET', 'FT', 'GT', 'HT', 'IT', 'JT',
                'KT', 'LT', 'MT', 'NT', 'OT', 'PT', 'QT', 'RT', 'ST', 'TT',
                '1CB', '2CB', '3CB', '4CB', '5CB', '6CB', '7CB',
                '8CB', '9CB', '10CB', '11CB', '12CB', '13CB', '14CB',
                '1CT', '2CT', '3CT', '4CT', '5CT', '6CT', '7CT',
                '8CT', '9CT', '10CT', '11CT', '12CT', '13CT', '14CT',
                '1WB', '2WB', '3WB', '4WB', '5WB', '6WB', '7WB',
                '8WB', '9WB', '10WB', '11WB', '12WB', '13WB', '14WB',
                '1WT', '2WT', '3WT', '4WT', '5WT', '6WT', '7WT',
                '8WT', '9WT', '10WT', '11WT', '12WT', '13WT', '14WT']

    def set_measurement_type(self, value):
        gen.set_pv("IN:ZOOM:PARS:SAMPLE:MEAS:TYPE", value)

    def set_measurement_label(self, value):
        gen.set_pv("IN:ZOOM:PARS:SAMPLE:MEAS:LABEL", value)

    def set_measurement_id(self, value):
        gen.set_pv("IN:ZOOM:PARS:SAMPLE:MEAS:ID", value)

    def setup_dae_scanning(self):
        raise NotImplementedError("Scanning tables not yet set")

    def setup_dae_nr(self):
        raise NotImplementedError("Neutron reflectivity tables not yet set")

    def setup_dae_nrscanning(self):
        raise NotImplementedError(
            "Neutron reflectivity scanning tables not yet set")

    @staticmethod
    def _generic_scan(  # pylint: disable=dangerous-default-value
            detector, spectra,
            wiring=r"detector_1det_1dae3card.dat",
            tcbs=[{"low": 5.0, "high": 100000.0, "step": 200.0,
                   "trange": 1, "log": 0}]):
        base = r"C:\Instrument\Settings\config\NDXZOOM\configurations\tables\\"
        ScanningInstrument._generic_scan(
            base+detector, base+spectra, base+wiring, tcbs)

    def setup_dae_event(self):
        self._generic_scan(
<<<<<<< HEAD
            r"C:\Instrument\Settings\config\NDXZOOM\configurations\tables\spec2det_280318_to_test_18_1.txt",
            r"C:\Instrument\Settings\config\NDXZOOM\configurations\tables\wiring1det_event_200218.dat",
            r"C:\Instrument\Settings\config\NDXZOOM\configurations\tables\detector_1det_1dae3card.dat",
            [{"low": 5.0, "high": 100000.0, "step": 200.0, "trange": 1, "log": 0}])

    def setup_dae_histogram(self):
        self._generic_scan(
            r"C:\Instrument\Settings\config\NDXZOOM\configurations\tables\spec2det_130218.txt",
            r"C:\Instrument\Settings\config\NDXZOOM\configurations\tables\wiring1det_histogram_200218.dat",
            r"C:\Instrument\Settings\config\NDXZOOM\configurations\tables\detector_1det_1dae3card.dat",
            [{"low": 5.0, "high": 100000.0, "step": 200.0, "trange": 1, "log": 0}])

    def setup_dae_transmission(self):
        self._generic_scan(
            r"C:\Instrument\Settings\config\NDXZOOM\configurations\tables\spectrum_8mon_1dae3card_00.dat",
            r"C:\Instrument\Settings\config\NDXZOOM\configurations\tables\wiring_8mon_1dae3card_00_hist.dat",
            r"C:\Instrument\Settings\config\NDXZOOM\configurations\tables\detector_8mon_1dae3card_00.dat",
            [{"low": 5.0, "high": 100000.0, "step": 200.0, "trange": 1, "log": 0}])
=======
            r"spec2det_280318_to_test_18_1.txt",
            r"wiring1det_event_200218.dat")

    def setup_dae_histogram(self):
        self._generic_scan(
            r"spec2det_130218.txt",
            r"wiring1det_histogram_200218.dat")

    def setup_dae_transmission(self):
        self._generic_scan(
            r"spectrum_8mon_1dae3card_00.dat",
            r"wiring_8mon_1dae3card_00_hist.dat",
            r"detector_8mon_1dae3card_00.dat")
>>>>>>> e5c88b40

    def setup_dae_bsalignment(self):
        raise NotImplementedError("Beam Stop Alignment tables not yet set")

    @staticmethod
    def set_aperature(size):
        if size.upper() == "MEDIUM":
            # change the line below to match ZOOM motors
            # gen.cset(a1hgap=20.0, a1vgap=20.0, s1hgap=14.0, s1vgap=14.0)
            pass

    @staticmethod
    def _detector_is_on():
        """Is the detector currently on?"""
        voltage_status = all([
            gen.get_pv(
                "IN:ZOOM:CAEN:hv0:4:{}:status".format(x)).lower() == "on"
            for x in range(8)])
        return voltage_status

    @staticmethod
<<<<<<< HEAD
    def _detector_turn_on():
        raise NotImplemented("Detector toggling is not supported Zoom")
=======
    def _detector_turn_on(delay=True):
        raise NotImplementedError("Detector toggling is not supported Zoom")
>>>>>>> e5c88b40
        # for x in range(8):
        #     gen.set_pv("IN:ZOOM:CAEN:hv0:4:{}:pwonoff".format(x), "On")

    @staticmethod
<<<<<<< HEAD
    def _detector_turn_off():
        raise NotImplemented("Detector toggling is not supported on Zoom")
=======
    def _detector_turn_off(delay=True):
        raise NotImplementedError("Detector toggling is not supported on Zoom")
>>>>>>> e5c88b40
        # for x in range(8):
        #     gen.set_pv("IN:ZOOM:CAEN:hv0:4:{}:pwonoff".format(x), "Off")

    def _configure_sans_custom(self):
        # move the transmission monitor out
<<<<<<< HEAD
        gen.set_pv("IN:ZOOM:VACUUM:MONITOR:4:EXTRACT","EXTRACT")

    def _configure_trans_custom(self):
        # move the transmission monitor in
        gen.set_pv("IN:ZOOM:VACUUM:MONITOR:4:INSERT","INSERT")

    @staticmethod
    def set_aperature(size):
        if size.upper() == "MEDIUM":
            # change the line below to match ZOOM motors
            # gen.cset(a1hgap=20.0, a1vgap=20.0, s1hgap=14.0, s1vgap=14.0)
            pass
=======
        gen.set_pv("IN:ZOOM:VACUUM:MONITOR:4:EXTRACT", "EXTRACT")

    def _configure_trans_custom(self):
        # move the transmission monitor in
        gen.set_pv("IN:ZOOM:VACUUM:MONITOR:4:INSERT", "INSERT")
>>>>>>> e5c88b40
<|MERGE_RESOLUTION|>--- conflicted
+++ resolved
@@ -50,26 +50,6 @@
 
     def setup_dae_event(self):
         self._generic_scan(
-<<<<<<< HEAD
-            r"C:\Instrument\Settings\config\NDXZOOM\configurations\tables\spec2det_280318_to_test_18_1.txt",
-            r"C:\Instrument\Settings\config\NDXZOOM\configurations\tables\wiring1det_event_200218.dat",
-            r"C:\Instrument\Settings\config\NDXZOOM\configurations\tables\detector_1det_1dae3card.dat",
-            [{"low": 5.0, "high": 100000.0, "step": 200.0, "trange": 1, "log": 0}])
-
-    def setup_dae_histogram(self):
-        self._generic_scan(
-            r"C:\Instrument\Settings\config\NDXZOOM\configurations\tables\spec2det_130218.txt",
-            r"C:\Instrument\Settings\config\NDXZOOM\configurations\tables\wiring1det_histogram_200218.dat",
-            r"C:\Instrument\Settings\config\NDXZOOM\configurations\tables\detector_1det_1dae3card.dat",
-            [{"low": 5.0, "high": 100000.0, "step": 200.0, "trange": 1, "log": 0}])
-
-    def setup_dae_transmission(self):
-        self._generic_scan(
-            r"C:\Instrument\Settings\config\NDXZOOM\configurations\tables\spectrum_8mon_1dae3card_00.dat",
-            r"C:\Instrument\Settings\config\NDXZOOM\configurations\tables\wiring_8mon_1dae3card_00_hist.dat",
-            r"C:\Instrument\Settings\config\NDXZOOM\configurations\tables\detector_8mon_1dae3card_00.dat",
-            [{"low": 5.0, "high": 100000.0, "step": 200.0, "trange": 1, "log": 0}])
-=======
             r"spec2det_280318_to_test_18_1.txt",
             r"wiring1det_event_200218.dat")
 
@@ -83,7 +63,6 @@
             r"spectrum_8mon_1dae3card_00.dat",
             r"wiring_8mon_1dae3card_00_hist.dat",
             r"detector_8mon_1dae3card_00.dat")
->>>>>>> e5c88b40
 
     def setup_dae_bsalignment(self):
         raise NotImplementedError("Beam Stop Alignment tables not yet set")
@@ -105,46 +84,28 @@
         return voltage_status
 
     @staticmethod
-<<<<<<< HEAD
-    def _detector_turn_on():
-        raise NotImplemented("Detector toggling is not supported Zoom")
-=======
     def _detector_turn_on(delay=True):
         raise NotImplementedError("Detector toggling is not supported Zoom")
->>>>>>> e5c88b40
         # for x in range(8):
         #     gen.set_pv("IN:ZOOM:CAEN:hv0:4:{}:pwonoff".format(x), "On")
 
     @staticmethod
-<<<<<<< HEAD
-    def _detector_turn_off():
-        raise NotImplemented("Detector toggling is not supported on Zoom")
-=======
     def _detector_turn_off(delay=True):
         raise NotImplementedError("Detector toggling is not supported on Zoom")
->>>>>>> e5c88b40
         # for x in range(8):
         #     gen.set_pv("IN:ZOOM:CAEN:hv0:4:{}:pwonoff".format(x), "Off")
 
     def _configure_sans_custom(self):
         # move the transmission monitor out
-<<<<<<< HEAD
-        gen.set_pv("IN:ZOOM:VACUUM:MONITOR:4:EXTRACT","EXTRACT")
+        gen.set_pv("IN:ZOOM:VACUUM:MONITOR:4:EXTRACT", "EXTRACT")
 
     def _configure_trans_custom(self):
         # move the transmission monitor in
-        gen.set_pv("IN:ZOOM:VACUUM:MONITOR:4:INSERT","INSERT")
+        gen.set_pv("IN:ZOOM:VACUUM:MONITOR:4:INSERT", "INSERT")
 
     @staticmethod
     def set_aperature(size):
         if size.upper() == "MEDIUM":
             # change the line below to match ZOOM motors
             # gen.cset(a1hgap=20.0, a1vgap=20.0, s1hgap=14.0, s1vgap=14.0)
-            pass
-=======
-        gen.set_pv("IN:ZOOM:VACUUM:MONITOR:4:EXTRACT", "EXTRACT")
-
-    def _configure_trans_custom(self):
-        # move the transmission monitor in
-        gen.set_pv("IN:ZOOM:VACUUM:MONITOR:4:INSERT", "INSERT")
->>>>>>> e5c88b40
+            pass